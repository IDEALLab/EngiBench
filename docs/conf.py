# Configuration file for the Sphinx documentation builder.
#
# This file only contains a selection of the most common options. For a full
# list see the documentation:
# https://www.sphinx-doc.org/en/master/usage/configuration.html

# -- Path setup --------------------------------------------------------------

# If extensions (or modules to document with autodoc) are in another directory,
# add these directories to sys.path here. If the directory is relative to the
# documentation root, use os.path.abspath to make it absolute, like shown here.
#
# import os
# import sys
# sys.path.insert(0, os.path.abspath('.'))

# -- Project information -----------------------------------------------------
import os
import sys
from pathlib import Path

import engibench

sys.path.append(str(Path('_ext').resolve()))

project = "EngiBench"
author = "ETH Zurich's IDEAL Lab"

# The full version, including alpha/beta/rc tags
release = engibench.__version__

# -- General configuration ---------------------------------------------------

# Add any Sphinx extension module names here, as strings. They can be
# extensions coming with Sphinx (named 'sphinx.ext.*') or your custom
# ones.
extensions = [
    "sphinx.ext.napoleon",  # Google style docstrings
    "sphinx.ext.doctest",  # Test code snippets in the documentation
    "sphinx.ext.autodoc",  # Include documentation from docstrings
    "sphinx.ext.githubpages",  # Publish the documentation on GitHub pages
    "sphinx.ext.viewcode",  # Add links to the source code
    "myst_parser",  # Markdown support
    "sphinx_github_changelog",  # Generate changelog
<<<<<<< HEAD
    "sphinx_multiversion",  # Versioning
    "sphinx.ext.mathjax", # Math support
=======
    "sphinx.ext.mathjax",  # Math support
>>>>>>> 8cef1930
    "problem_doc",
]

# Add any paths that contain templates here, relative to this directory.
templates_path = ["_templates"]

# List of patterns, relative to source directory, that match files and
# directories to ignore when looking for source files.
# This pattern also affects html_static_path and html_extra_path.
exclude_patterns: list[str] = []

# Napoleon settings
napoleon_use_ivar = True
napoleon_use_admonition_for_references = True
# See https://github.com/sphinx-doc/sphinx/issues/9119
napoleon_custom_sections = [("Returns", "params_style")]

# -- Options for HTML output -------------------------------------------------

# The theme to use for HTML and HTML Help pages.  See the documentation for
# a list of builtin themes.
html_theme = "sphinx_book_theme"
html_title = "EngiBench Documentation"
html_baseurl = ""
html_logo = "_static/img/logo_2.png"
html_copy_source = False
html_favicon = "_static/img/logo_2.png"

# Theme options
html_theme_options = {
<<<<<<< HEAD
    "repository_url": "https://github.com/IDEALLab/EngiBench",
    "repository_branch": "main",
    "path_to_docs": "docs/",
    "use_repository_button": True,
    "use_edit_page_button": True,
    "use_issues_button": True,
}

# Add version information to the context
html_context = {
    "version_info": {
        "current": release,
        "versions": {
            "main": "/main/",
        }
    }
}

# Add any tags to the versions dictionary
import subprocess
try:
    tags = subprocess.check_output(['git', 'tag', '-l', 'v*.*.*']).decode().strip().split('\n')
    for tag in tags:
        if tag:
            html_context["version_info"]["versions"][tag] = f"/{tag}/"
except subprocess.CalledProcessError:
    pass

# Add version switcher to the left sidebar
html_sidebars = {
    "**": [
        "navbar-logo.html",
        "search-field.html",
        "sbt-sidebar-nav.html",
        "versions.html",
    ]
=======
    "source_repository": "https://github.com/IDEALLab/EngiBench",
    "source_branch": "main",
    "source_directory": "docs/",
>>>>>>> 8cef1930
}

html_static_path = ["_static"]
html_css_files: list[str] = []

# -- Generate Changelog -------------------------------------------------

sphinx_github_changelog_token = os.environ.get("SPHINX_GITHUB_CHANGELOG_TOKEN")

# -- Versioning configuration ------------------------------------------------

# Configure sphinx-multiversion
smv_tag_whitelist = r'^v\d+\.\d+\.\d+$'  # Only include version tags
smv_branch_whitelist = r'^main$'  # Only include main branch
smv_remote_whitelist = r'^.*$'
smv_latest_version = 'main'  # Use main branch as latest version<|MERGE_RESOLUTION|>--- conflicted
+++ resolved
@@ -42,12 +42,8 @@
     "sphinx.ext.viewcode",  # Add links to the source code
     "myst_parser",  # Markdown support
     "sphinx_github_changelog",  # Generate changelog
-<<<<<<< HEAD
     "sphinx_multiversion",  # Versioning
     "sphinx.ext.mathjax", # Math support
-=======
-    "sphinx.ext.mathjax",  # Math support
->>>>>>> 8cef1930
     "problem_doc",
 ]
 
@@ -77,8 +73,9 @@
 html_favicon = "_static/img/logo_2.png"
 
 # Theme options
+
+# Theme options
 html_theme_options = {
-<<<<<<< HEAD
     "repository_url": "https://github.com/IDEALLab/EngiBench",
     "repository_branch": "main",
     "path_to_docs": "docs/",
@@ -115,11 +112,6 @@
         "sbt-sidebar-nav.html",
         "versions.html",
     ]
-=======
-    "source_repository": "https://github.com/IDEALLab/EngiBench",
-    "source_branch": "main",
-    "source_directory": "docs/",
->>>>>>> 8cef1930
 }
 
 html_static_path = ["_static"]
