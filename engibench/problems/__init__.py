<<<<<<< HEAD
"""Contains all the different problems modeled in the library."""

import engibench.problems.power_electronics
=======
"""Contains all the different problems modeled in the library."""
>>>>>>> 17b8eb30
<|MERGE_RESOLUTION|>--- conflicted
+++ resolved
@@ -1,7 +1 @@
-<<<<<<< HEAD
-"""Contains all the different problems modeled in the library."""
-
-import engibench.problems.power_electronics
-=======
-"""Contains all the different problems modeled in the library."""
->>>>>>> 17b8eb30
+"""Contains all the different problems modeled in the library."""