--- conflicted
+++ resolved
@@ -192,13 +192,7 @@
 
 if __name__ == "__main__":
     # Test with absolute path and a different bucket_id
-<<<<<<< HEAD
     problem = PowerElectronics(mode="batch")
-=======
-    original_netlist_path = os.path.abspath("./data/netlist/2_2_2_2_3-dcdc_converter_1.net")  # sweep 141
-    target_dir = os.path.normpath(r"C:\Users\84551\Desktop\engibenchdata")
-    problem = PowerElectronics(original_netlist_path=original_netlist_path, target_dir=target_dir, mode="batch")
->>>>>>> a153584d
 
     # Initialize the problem with default values
     problem = PowerElectronics()
