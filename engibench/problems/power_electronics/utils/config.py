"""Set up the configuration for the Power Electronics problem."""
# ruff: noqa: N806, N815 # Upper case

from __future__ import annotations

from dataclasses import dataclass
from dataclasses import field
import os


def norm_join(dir1: str, dir2: str) -> str:
    """Join two paths and then normalize the result."""
    return os.path.normpath(os.path.join(dir1, dir2))


@dataclass
class Config:
    """Configuration for the Power Electronics problem.

    Accepts:
        - target_dir: Optional. Default to os.getcwd(). The user can manually change this.
                      All the files (except the original_netlist which already exists) will be saved in this directory,
                        including the rewritten netlist, log and raw files.
        - original_netlist_path: Optional. Default to "./data/netlist/5_4_3_6_10-dcdc_converter_1.net".

    Do not assign:
        - mode: Default to "control". That's the only mode supported in this version now.

    Does not receive due to init=False:
        - netlist_dir, raw_file_dir, log_file_dir
        - netlist_name
        - log_file_path, raw_file_path, rewrite_netlist_path
        - bucket_id, n_S, n_D, n_L, n_C
        - capacitor_val, inductor_val, switch_T1, switch_T2, switch_L1, switch_L2
    """

<<<<<<< HEAD
    target_dir: str = field(default_factory=str)  # all the other files will be saved in this directory.
=======
    source_dir: str  # The absolute path of power_electronics/
    # TODO(liangXD523): check if this works from another repo like EngiOpt
>>>>>>> b4fb91e5

    # These will be set from target_dir in __post_init__().
    netlist_dir: str = field(init=False)
    raw_file_dir: str = field(init=False)
    log_file_dir: str = field(init=False)

    # Accepts both absolute and relative paths.
    original_netlist_path: str = "./data/netlist/5_4_3_6_10-dcdc_converter_1.net"

    netlist_name: str = field(init=False)  # This will be set from original_netlist_path in __post_init__().
    mode: str = "control"  # Manually assign "mode=batch" when initializing the Config object will change log_file_path etc.

    log_file_path: str = field(init=False)  # depends on log_file_dir and netlist_name
    raw_file_path: str = field(init=False)  # depends on raw_file_dir and netlist_name
    rewrite_netlist_path: str = field(init=False)  # depends on netlist_dir, mode and netlist_name

    bucket_id: str = field(init=False)  # This will be retrevied from netlist_name. E.g. "5_4_3_6_10".
    n_S: int = field(init=False)
    n_D: int = field(init=False)
    n_L: int = field(init=False)
    n_C: int = field(init=False)

    # components of the design variable
    capacitor_val: list[float] = field(init=False)  # range: [1e-6, 2e-5]. This will be set in process_sweep_data.py.
    inductor_val: list[float] = field(init=False)  # range: [1e-6, 1e-3]
    switch_T1: list[float] = field(init=False)  # range: [0.1, 0.9]
    switch_T2: list[float] = field(init=False)  # Constant. All 1 for now
    switch_L1: list[float] = field(init=False)  # Binary.
    switch_L2: list[float] = field(init=False)  # Binary.

    def __post_init__(self):
        """Post-initialization of the Config object."""
        assert self.target_dir, "target_dir must be set before using the Config object."
        self.netlist_dir: str = os.path.normpath(os.path.join(self.target_dir, "./data/netlist"))
        self.raw_file_dir: str = os.path.normpath(os.path.join(self.target_dir, "./data/raw_file"))
        self.log_file_dir: str = os.path.normpath(os.path.join(self.target_dir, "./data/log_file"))
        if not os.path.exists(self.netlist_dir):
            os.makedirs(self.netlist_dir)
        if not os.path.exists(self.raw_file_dir):
            os.makedirs(self.raw_file_dir)
        if not os.path.exists(self.log_file_dir):
            os.makedirs(self.log_file_dir)

        # python 3.9 and newer
        self.netlist_name = (
            self.original_netlist_path.replace("\\", "/").split("/")[-1].removesuffix(".net")
        )  # E.g. 5_4_3_6_10-dcdc_converter_1

        self.log_file_path = os.path.normpath(os.path.join(self.log_file_dir, f"{self.netlist_name}.log"))
        self.raw_file_path = os.path.normpath(os.path.join(self.raw_file_dir, f"{self.netlist_name}.raw"))
        self.rewrite_netlist_path = os.path.join(self.netlist_dir, f"rewrite_{self.mode}_{self.netlist_name}.net")

        self.bucket_id = self.netlist_name.split("-")[0]  # E.g. "5_4_3_6_10"
        self.n_S = int(self.bucket_id.split("_")[0])
        self.n_D = int(self.bucket_id.split("_")[1])
        self.n_L = int(self.bucket_id.split("_")[2])
        self.n_C = int(self.bucket_id.split("_")[3])

        self.capacitor_val = []
        self.inductor_val = []
        self.switch_T1 = []
        self.switch_T2 = []
        self.switch_L1 = []
        self.switch_L2 = []

    def __str__(self):
        """More readable print()."""
        return f"""Config:
            - Target Directory: {self.target_dir}
            - Netlist Directory: {self.netlist_dir}
            - Raw File Directory: {self.raw_file_dir}
            - Log File Directory: {self.log_file_dir}

            - Original Netlist Path: {self.original_netlist_path}
            - Netlist Name (without .net): {self.netlist_name}
            - Log File Path: {self.log_file_path}
            - Raw File Path: {self.raw_file_path}

            - Mode: {self.mode}
            - Rewrite Netlist Path: {self.rewrite_netlist_path}

            - Bucket ID: {self.bucket_id}
            - Component Counts: S={self.n_S}, D={self.n_D}, L={self.n_L}, C={self.n_C}

            - Capacitor Value: {self.capacitor_val}
            - Inductor Value: {self.inductor_val}
            - Switches: T1={self.switch_T1}, T2={self.switch_T2}, L1={self.switch_L1}, L2={self.switch_L2}"""<|MERGE_RESOLUTION|>--- conflicted
+++ resolved
@@ -33,13 +33,7 @@
         - bucket_id, n_S, n_D, n_L, n_C
         - capacitor_val, inductor_val, switch_T1, switch_T2, switch_L1, switch_L2
     """
-
-<<<<<<< HEAD
     target_dir: str = field(default_factory=str)  # all the other files will be saved in this directory.
-=======
-    source_dir: str  # The absolute path of power_electronics/
-    # TODO(liangXD523): check if this works from another repo like EngiOpt
->>>>>>> b4fb91e5
 
     # These will be set from target_dir in __post_init__().
     netlist_dir: str = field(init=False)
