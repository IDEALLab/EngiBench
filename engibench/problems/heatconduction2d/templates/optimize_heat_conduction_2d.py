--- conflicted
+++ resolved
@@ -216,14 +216,9 @@
 ind = 0
 for xs in x_values:
     for ys in y_values:
-<<<<<<< HEAD
         RES_OPTults[ind, 0] = a_opt(xs, ys)
         ind = ind + 1
-=======
-                RES_OPTults[ind, 0] = a_opt(xs, ys)
-                ind = ind + 1
 RES_OPTults=RES_OPTults.reshape(NN+1,NN+1)
->>>>>>> 66e62ed7
 output_npy = "/home/fenics/shared/templates/RES_OPT/hr_data_v_v={}_w={}.npy".format(vol_f, width)
 np.save(output_npy, RES_OPTults)
 xdmf_filename = XDMFFile(
