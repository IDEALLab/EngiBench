"""Airfoil 2D problem."""

from __future__ import annotations

import os
import shutil
import subprocess
from typing import Any

from gymnasium import spaces
import numpy as np
import pandas as pd
import pyoptsparse

from engibench.core import Problem
from engibench.utils.files import clone_template
from engibench.utils.files import replace_template_values


def build(**kwargs) -> Airfoil2D:
    """Builds an Airfoil2D problem.

    Args:
        **kwargs: Arguments to pass to the constructor.
    """
    return Airfoil2D(**kwargs)


class Airfoil2D(Problem):
    r"""Airfoil 2D shape optimization problem.

    ## Problem Description
    This problem simulates the performance of an airfoil in a 2D environment. An airfoil is represented by a set of 192 points that define its shape. The performance is evaluated by the [MACH-Aero](https://mdolab-mach-aero.readthedocs-hosted.com/en/latest/) simulator that computes the lift and drag coefficients of the airfoil.

    ## Design space
<<<<<<< HEAD
    The design space is represented by a 3D numpy array (vector of 192 `x`, `y` coordinates in `[0., 1.)` per design) that define the airfoil shape.
=======
    The design space is represented by a 3D numpy array (vector of 192 x,y coordinates in [0., 1.) per design) that define the airfoil shape.

    ## Boundary conditions
    The boundary conditions are defined by the following parameters:
    - `s0`: Off-the-wall spacing for the purpose of modeling the boundary layer.
    - `marchDist`: Distance to march the grid from the airfoil surface.

    ## Dataset
    The dataset linked to this problem is hosted on the [Hugging Face Datasets Hub](https://huggingface.co/datasets/IDEALLab/airfoil_2d).

    ## Simulator
    The simulator is a docker container with the MACH-Aero software that computes the lift and drag coefficients of the airfoil.
>>>>>>> 288df823

    ## Lead
    Cashen Diniz @cashend
    """

    input_space = str
    possible_objectives: frozenset[tuple[str, str]] = frozenset(
        {
            ("cd", "minimize"),
            ("cl", "maximize"),
        }
    )
    boundary_conditions: frozenset[tuple[str, Any]] = frozenset(
        {
            ("s0", 3e-6),
            ("marchDist", 100.0),
        }
    )
    design_space = spaces.Box(low=0.0, high=1.0, shape=(2, 192), dtype=np.float32)
    dataset_id = "IDEALLab/airfoil_2d"
    container_id = "mdolab/public:u22-gcc-ompi-stable"
    _dataset = None

    def __init__(self) -> None:
        """Initializes the Airfoil2D problem."""
        super().__init__()
        self.seed = None

        # This is used for intermediate files
        self.__common_dir = "engibench/problems/airfoil2d/"
        self.__template_dir = self.__common_dir + "templates"
        self.__study_dir = self.__common_dir + "study"
        self.current_study_dir = self.__study_dir + f"_{self.seed}/"

<<<<<<< HEAD
        self.objectives: set[str] = set(objectives)
=======
        self.dataset = load_dataset(self.dataset_id, split="train")
>>>>>>> 288df823

    def reset(self, seed: int | None = None, *, cleanup: bool = False) -> None:
        """Resets the simulator and numpy random to a given seed.

        Args:
            seed (int, optional): The seed to reset to. If None, a random seed is used.
            cleanup (bool): Deletes the previous study directory if True.
        """
        # docker pull image if not already pulled
        subprocess.run(["docker", "pull", self.container_id], check=True)
        if cleanup:
            shutil.rmtree(self.__study_dir + f"_{self.seed}")

        super().reset(seed)
        self.current_study_dir = self.__study_dir + f"_{self.seed}/"
        clone_template(template_dir=self.__template_dir, study_dir=self.current_study_dir)

    def __design_to_simulator_input(self, design: np.ndarray, filename: str = "design") -> str:
        """Converts a design to a simulator input.

        The simulator inputs are two files: a mesh file (.cgns) and a FFD file (.xyz). This function generates these files from the design.
        The files are saved in the current directory with the name "$filename.cgns" and "$filename_ffd.xyz".

        Args:
            design (np.ndarray): The design to convert.
            filename (str): The filename to save the design to.
        """
        # Save the design to a temporary file
        np.savetxt(self.current_study_dir + filename + ".dat", design.transpose())

        base_config = {
            "design_fname": f"'{self.current_study_dir}{filename}.dat'",
            "tmp_xyz_fname": "'" + self.current_study_dir + "tmp'",
            "mesh_fname": "'" + self.current_study_dir + filename + ".cgns'",
            "ffd_fname": "'" + self.current_study_dir + filename + "_ffd'",
            "N_sample": 180,
            "nTEPts": 4,
            "xCut": 0.99,
            "ffd_ymarginu": 0.02,
            "ffd_ymarginl": 0.02,
            "ffd_pts": 10,
            "N_grid": 100,
        }
        # Adds the boundary conditions to the configuration
        base_config.update(self.boundary_conditions)

        # Prepares the preprocess.py script with the design
        replace_template_values(
            self.current_study_dir + "/pre_process.py",
            base_config,
        )

        # Launches a docker container with the pre_process.py script
        # The script generates the mesh and FFD files
        # Bash command:
        command = [
            "docker",
            "run",
            "-it",
            "--rm",
            "--name",
            "machaero",
            "--mount",
            f"type=bind,src={os.getcwd()},target=/home/mdolabuser/mount/engibench",
            self.container_id,
            "/bin/bash",
            "/home/mdolabuser/mount/engibench/engibench/problems/airfoil2d/pre_process.sh",
            self.current_study_dir,
        ]

        subprocess.run(command, check=True)
        return filename

    def __simulator_output_to_design(self, simulator_output: str = None) -> np.ndarray:
        """Converts a simulator input to a design.

        Args:
            simulator_output (str): The simulator input to convert.

        Returns:
            np.ndarray: The corresponding design.
        """
        if simulator_output is None:
            # Take latest slice file
            files = os.listdir(self.current_study_dir + "/output")
            files = [f for f in files if f.endswith("_slices.dat")]
            file_numbers = [int(f.split("_")[1]) for f in files]
            simulator_output = files[file_numbers.index(max(file_numbers))]

        slice_file = self.current_study_dir + "/output/" + simulator_output

        # Define the variable names for columns
        var_names = [
            "CoordinateX",
            "CoordinateY",
            "CoordinateZ",
            "XoC",
            "YoC",
            "ZoC",
            "VelocityX",
            "VelocityY",
            "VelocityZ",
            "CoefPressure",
            "Mach",
        ]

        nelems = pd.read_csv(
            slice_file, sep=r"\s+", names=["fill1", "Nodes", "fill2", "Elements", "ZONETYPE"], skiprows=3, nrows=1
        )
        nnodes = int(nelems["Nodes"].iloc[0])

        # Read the main data and node connections
        slice_df = pd.read_csv(slice_file, sep=r"\s+", names=var_names, skiprows=5, nrows=nnodes, engine="c")
        # TODO Cashen is this necessary to extract the shape?
        #  nodes_arr = pd.read_csv(slice_file, sep=r"\s+", names=["NodeC1", "NodeC2"], skiprows=5 + nnodes, engine="c")

        # Concatenate node connections to the main data
        # slice_df = pd.concat([slice_df, nodes_arr], axis=1)

        design = slice_df[["CoordinateX", "CoordinateY"]].values.transpose()
        return design

    def simulate(self, design: np.ndarray, config: dict[str, Any] = {}, mpicores: int = 4) -> dict[str, float]:
        """Simulates the performance of an airfoil design.

        Args:
            design (np.ndarray): The design to simulate.
            config (dict): A dictionary with configuration (e.g., boundary conditions, filenames) for the simulation.
            mpicores (int): The number of MPI cores to use in the simulation.

        Returns:
            dict: The performance of the design - each entry of the dict corresponds to a named objective value.
        """
        # pre-process the design and run the simulation
        self.__design_to_simulator_input(design)

        # Prepares the airfoil_analysis.py script with the simulation configuration
        base_config = {
            "alpha": 1.5,
            "mach": 0.8,
            "reynolds": 1e6,
            "altitude": 10000,
            "temperature": 223.150,  # should specify either mach + altitude or mach + reynolds + reynoldsLength (default to 1) + temperature
            "output_dir": "'" + self.current_study_dir + "output/'",
            "mesh_fname": "'" + self.current_study_dir + "design.cgns'",
            "task": "'analysis'",  # TODO: We can add the option to perform a polar analysis.
        }

        base_config.update(self.boundary_conditions)
        base_config.update(config)

        replace_template_values(
            self.current_study_dir + "/airfoil_analysis.py",
            base_config,
        )

        # Launches a docker container with the airfoil_analysis.py script
        # The script takes a mesh and ffd and performs an optimization
        # Bash command:
        command = [
            "docker",
            "run",
            "-it",
            "--rm",
            "--name",
            "machaero",
            "--mount",
            f"type=bind,src={os.getcwd()},target=/home/mdolabuser/mount/engibench",
            self.container_id,
            "/bin/bash",
            "/home/mdolabuser/mount/engibench/engibench/problems/airfoil2d/analyze.sh",
            str(mpicores),
            self.current_study_dir,
        ]

        subprocess.run(command, check=True)

        outputs = np.load(self.current_study_dir + "output/outputs.npy")
        lift = float(outputs[3])
        drag = float(outputs[4])
        return {"cd": drag, "cl": lift}

    def optimize(
        self, starting_point: np.ndarray, config: dict[str, Any] = {}, mpicores: int = 4
    ) -> tuple[Any, dict[str, float]]:
        """Optimizes the design of an airfoil.

        Args:
            starting_point (np.ndarray): The starting point for the optimization.
            config (dict): A dictionary with configuration (e.g., boundary conditions, filenames) for the optimization.
            mpicores (int): The number of MPI cores to use in the optimization.

        Returns:
            Tuple[np.ndarray, dict]: The optimized design and its performance.
        """
        # pre-process the design and run the simulation
        filename = "candidate_design"
        self.__design_to_simulator_input(starting_point, filename)

        # Prepares the optimize_airfoil.py script with the optimization configuration
        base_config = {
            "cl": 0.5,
            "alpha": 1.5,
            "mach": 0.75,
            "altitude": 10000,  # add temperature (default 223.150) + reynolds (default 6.31E6) + reynoldsLength (default 1) option
            "opt": "'SLSQP'",
            "opt_options": {},
            "output_dir": "'" + self.current_study_dir + "output/'",
            "ffd_fname": "'" + self.current_study_dir + filename + "_ffd.xyz'",
            "mesh_fname": "'" + self.current_study_dir + filename + ".cgns'",
        }

        base_config.update(self.boundary_conditions)
        base_config.update(config)

        replace_template_values(
            self.current_study_dir + "/airfoil_opt.py",
            base_config,
        )

        # Launches a docker container with the optimize_airfoil.py script
        # The script takes a mesh and ffd and performs an optimization
        # Bash command:
        command = [
            "docker",
            "run",
            "-it",
            "--rm",
            "--name",
            "machaero",
            "--mount",
            f"type=bind,src={os.getcwd()},target=/home/mdolabuser/mount/engibench",
            self.container_id,
            "/bin/bash",
            "/home/mdolabuser/mount/engibench/engibench/problems/airfoil2d/optimize.sh",
            str(mpicores),
            self.current_study_dir,
        ]

        subprocess.run(command, check=True)

        # post process -- extract the shape and objective values
        history = pyoptsparse.History(self.current_study_dir + "output/opt.hst")
        objective = history.getValues(names=["obj"], callCounters=None, allowSens=False, major=False, scale=True)["obj"][
            -1, -1
        ]

        optimized_design = self.__simulator_output_to_design()

        return optimized_design, {"cd": objective}


if __name__ == "__main__":
    problem = Airfoil2D()
    problem.reset(seed=0, cleanup=False)

    dataset = problem.dataset

    # Get design and conditions from the dataset
    design = np.array(dataset["initial"][0])  # type: ignore
    config_keys = dataset.features.keys() - ["initial", "optimized"]
    config = {key: dataset[key][0] for key in config_keys}

    print(problem.optimize(design, config=config, mpicores=8))<|MERGE_RESOLUTION|>--- conflicted
+++ resolved
@@ -33,9 +33,6 @@
     This problem simulates the performance of an airfoil in a 2D environment. An airfoil is represented by a set of 192 points that define its shape. The performance is evaluated by the [MACH-Aero](https://mdolab-mach-aero.readthedocs-hosted.com/en/latest/) simulator that computes the lift and drag coefficients of the airfoil.
 
     ## Design space
-<<<<<<< HEAD
-    The design space is represented by a 3D numpy array (vector of 192 `x`, `y` coordinates in `[0., 1.)` per design) that define the airfoil shape.
-=======
     The design space is represented by a 3D numpy array (vector of 192 x,y coordinates in [0., 1.) per design) that define the airfoil shape.
 
     ## Boundary conditions
@@ -48,7 +45,6 @@
 
     ## Simulator
     The simulator is a docker container with the MACH-Aero software that computes the lift and drag coefficients of the airfoil.
->>>>>>> 288df823
 
     ## Lead
     Cashen Diniz @cashend
@@ -83,11 +79,7 @@
         self.__study_dir = self.__common_dir + "study"
         self.current_study_dir = self.__study_dir + f"_{self.seed}/"
 
-<<<<<<< HEAD
-        self.objectives: set[str] = set(objectives)
-=======
         self.dataset = load_dataset(self.dataset_id, split="train")
->>>>>>> 288df823
 
     def reset(self, seed: int | None = None, *, cleanup: bool = False) -> None:
         """Resets the simulator and numpy random to a given seed.
