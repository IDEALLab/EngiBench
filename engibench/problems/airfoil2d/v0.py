"""Airfoil 2D problem.

Filename convention is that folder paths do not end with /. For example, /path/to/folder is correct, but /path/to/folder/ is not.
"""

from __future__ import annotations

import os
import shutil
from typing import Any

from gymnasium import spaces
import numpy as np
import numpy.typing as npt
import pandas as pd
import pyoptsparse

from engibench.core import DesignType
from engibench.core import ObjectiveDirection
from engibench.core import OptiStep
from engibench.core import Problem
from engibench.utils import container
from engibench.utils.files import clone_dir
from engibench.utils.files import replace_template_values


class Airfoil2D(Problem[str, npt.NDArray]):
    r"""Airfoil 2D shape optimization problem.

    ## Problem Description
    This problem simulates the performance of an airfoil in a 2D environment. An airfoil is represented by a set of 192 points that define its shape. The performance is evaluated by the [MACH-Aero](https://mdolab-mach-aero.readthedocs-hosted.com/en/latest/) simulator that computes the lift and drag coefficients of the airfoil.

    ## Design space
    The design space is represented by a 3D numpy array (vector of 192 x,y coordinates in [0., 1.) per design) that define the airfoil shape.

    ## Objectives
    The objectives are defined and indexed as follows:
    0. `cd`: Drag coefficient to minimize.
    1. `cl`: Lift coefficient to maximize.

    ## Boundary conditions
    The boundary conditions are defined by the following parameters:
    - `s0`: Off-the-wall spacing for the purpose of modeling the boundary layer.
    - `marchDist`: Distance to march the grid from the airfoil surface.

    ## Dataset
    The dataset linked to this problem is hosted on the [Hugging Face Datasets Hub](https://huggingface.co/datasets/IDEALLab/airfoil_2d).

    ## Simulator
    The simulator is a docker container with the MACH-Aero software that computes the lift and drag coefficients of the airfoil.

    ## Lead
    Cashen Diniz @cashend
    """

    version = 0
    possible_objectives: tuple[tuple[str, ObjectiveDirection], ...] = (
        ("cd", ObjectiveDirection.MINIMIZE),
        ("cl", ObjectiveDirection.MAXIMIZE),
    )
    boundary_conditions: frozenset[tuple[str, Any]] = frozenset(
        {
            ("s0", 3e-6),
            ("marchDist", 100.0),
        }
    )
    design_space = spaces.Box(low=0.0, high=1.0, shape=(2, 192), dtype=np.float32)
    dataset_id = "IDEALLab/airfoil_2d_v0"
    container_id = "mdolab/public:u22-gcc-ompi-stable"
    _dataset = None

    def __init__(self, base_directory: str | None = None) -> None:
        """Initializes the Airfoil2D problem.

        Args:
            base_directory (str, optional): The base directory for the problem. If None, the current directory is selected.
        """
        super().__init__()
        self.seed = None

        self.current_study = f"study_{self.seed}"
        # This is used for intermediate files
        # Local file are prefixed with self.local_base_directory
        if base_directory is not None:
            self.__local_base_directory = base_directory
        else:
            self.__local_base_directory = os.getcwd()
        self.__local_target_dir = self.__local_base_directory + "/engibench_studies/problems/airfoil2d"
        self.__local_template_dir = (
            os.path.dirname(os.path.abspath(__file__)) + "/templates"
        )  # These templates are shipped with the lib
        self.__local_scripts_dir = os.path.dirname(os.path.abspath(__file__)) + "/scripts"
        self.__local_study_dir = self.__local_target_dir + "/" + self.current_study

        # Docker target directory
        # This is used for files that are mounted into the docker container
        self.__docker_base_dir = "/home/mdolabuser/mount/engibench"
        self.__docker_target_dir = self.__docker_base_dir + "/engibench_studies/problems/airfoil2d"
        self.__docker_study_dir = self.__docker_target_dir + "/" + self.current_study

    def reset(self, seed: int | None = None, *, cleanup: bool = False) -> None:
        """Resets the simulator and numpy random to a given seed.

        Args:
            seed (int, optional): The seed to reset to. If None, a random seed is used.
            cleanup (bool): Deletes the previous study directory if True.
        """
        # docker pull image if not already pulled
        container.pull(self.container_id)
        if cleanup:
            shutil.rmtree(self.__local_study_dir)

        super().reset(seed)
        self.current_study = f"study_{self.seed}"
        self.__local_study_dir = self.__local_target_dir + "/" + self.current_study
        self.__docker_study_dir = self.__docker_target_dir + "/" + self.current_study

        clone_dir(source_dir=self.__local_template_dir, target_dir=self.__local_study_dir)
        clone_dir(source_dir=self.__local_scripts_dir, target_dir=self.__local_target_dir)

    def __design_to_simulator_input(self, design: npt.NDArray, filename: str = "design") -> str:
        """Converts a design to a simulator input.

        The simulator inputs are two files: a mesh file (.cgns) and a FFD file (.xyz). This function generates these files from the design.
        The files are saved in the current directory with the name "$filename.cgns" and "$filename_ffd.xyz".

        Args:
            design (np.ndarray): The design to convert.
            filename (str): The filename to save the design to.
        """
        # Save the design to a temporary file
        np.savetxt(self.__local_study_dir + "/" + filename + ".dat", design.transpose())

        base_config = {
            "design_fname": f"'{self.__docker_study_dir}/{filename}.dat'",
            "tmp_xyz_fname": "'" + self.__docker_study_dir + "/tmp'",
            "mesh_fname": "'" + self.__docker_study_dir + "/" + filename + ".cgns'",
            "ffd_fname": "'" + self.__docker_study_dir + "/" + filename + "_ffd'",
            "N_sample": 180,
            "nTEPts": 4,
            "xCut": 0.99,
            "ffd_ymarginu": 0.02,
            "ffd_ymarginl": 0.02,
            "ffd_pts": 10,
            "N_grid": 100,
        }
        # Adds the boundary conditions to the configuration
        base_config.update(self.boundary_conditions)

        # Prepares the preprocess.py script with the design
        replace_template_values(
            self.__local_study_dir + "/pre_process.py",
            base_config,
        )

        # Launches a docker container with the pre_process.py script
        # The script generates the mesh and FFD files
        # Bash command:
        container.run(
            command=["/bin/bash", self.__docker_target_dir + "/pre_process.sh", self.__docker_study_dir],
            image=self.container_id,
            name="machaero",
            mounts=[(self.__local_base_directory, self.__docker_base_dir)],
        )
        return filename

    def __reorder_coords(self, df_slice: pd.DataFrame) -> npt.NDArray:  # noqa: PLR0915
        """Reorder the coordinates of a slice such that the segments are ordered correctly. WIP temporary code.

        Args:
            df_slice (pd.DataFrame): The raw dataframe slice.

        Returns:
            coords_reordered (np.ndarray): The reordered x and y coordinates of the slice.
        """
        # Now get connectivities
        node_c1 = np.array(df_slice["NodeC1"].dropna().values).astype(int)  # A list of [1,2,3,4,...]
        node_c2 = np.array(df_slice["NodeC2"].dropna().values).astype(int)  # A list of [2,3,4,5,...]
        connectivities = np.concatenate(
            (node_c1.reshape(-1, 1), node_c2.reshape(-1, 1)), axis=1
        )  # A list of [[1,2],[2,3],[3,4],...]

        # plot the x 'CoordinateX' and y 'CoordinateY' coordinates of the slice
        coords_x = df_slice["CoordinateX"].values
        coords_y = df_slice["CoordinateY"].values

        # We also have XoC YoC ZoC VelocityX VelocityY VelocityZ CoefPressure Mach
        # We would like to reorder these values in the same way as the coordinates, so we keep track of the indices
        indices = np.arange(len(df_slice))
        id_breaks_start_id = [0]
        id_breaks_end_id = []
        prev_id = 0
        segment_ids = np.zeros(len(connectivities))
        seg_id = 0

        for j in range(len(connectivities)):
            if connectivities[j][0] - 1 != prev_id:
                # This means that we have a new set of points
                id_breaks_start_id.append(connectivities[j][0] - 1)
                id_breaks_end_id.append(prev_id)
                seg_id += 1
            segment_ids[j] = seg_id

            prev_id = connectivities[j][1] - 1

        id_breaks_end_id.append(j)

        unique_segment_ids = np.arange(seg_id + 1)
        new_seg_order = unique_segment_ids.copy()

        # Loop over and sort the segments such that the end of each x and y coordinate for each segment is the start of the next segment
        # Loop through the segment ids
        seg_coords_start_x = coords_x[id_breaks_start_id]
        seg_coords_start_y = coords_y[id_breaks_start_id]
        seg_coords_end_x = coords_x[id_breaks_end_id]
        seg_coords_end_y = coords_y[id_breaks_end_id]

        err = 1e-8
        for j in range(len(unique_segment_ids)):
            seg_coords_start_x_j = seg_coords_start_x[j]
            seg_coords_start_y_j = seg_coords_start_y[j]
            seg_coords_end_x_j = seg_coords_end_x[j]
            seg_coords_end_y_j = seg_coords_end_y[j]
            # Loop through the segment ids
            seg_x_diff_start = np.abs(seg_coords_start_x_j - seg_coords_end_x)
            seg_y_diff_start = np.abs(seg_coords_start_y_j - seg_coords_end_y)
            seg_tot_diff_start = seg_x_diff_start + seg_y_diff_start
            seg_tot_diff_min_id_start = np.argmin(seg_tot_diff_start)
            seg_tot_diff_min_start = seg_tot_diff_start[seg_tot_diff_min_id_start]

            seg_x_diff_end = np.abs(seg_coords_end_x_j - seg_coords_start_x)
            seg_y_diff_end = np.abs(seg_coords_end_y_j - seg_coords_start_y)
            seg_tot_diff_end = seg_x_diff_end + seg_y_diff_end
            seg_tot_diff_min_id_end = np.argmin(seg_tot_diff_end)

            new_seg_order_temp = unique_segment_ids.copy()

            if seg_tot_diff_min_start > err:
                # No segment matches, so we have found the starting segment
                # Now we need to reorder the segments
                # Put the first segment in the first position
                new_seg_order_temp[0] = unique_segment_ids[j]
                new_seg_order_temp[j] = unique_segment_ids[0]
                # Now choose the id that is minimum; i.e we match the end of the first segment to the start of the next most likely segment
                new_seg_order_temp[1] = unique_segment_ids[seg_tot_diff_min_id_end]
                new_seg_order_temp[seg_tot_diff_min_id_end] = unique_segment_ids[1]
                # Now loop through the remaining segments and match the end of the previous segment to the start of the next most likely segment, breaking if we reach the end
                for k in range(2, len(unique_segment_ids)):
                    # Get the previous segment id
                    prev_seg_id = new_seg_order_temp[k - 1]
                    # Get the previous segment end coordinates
                    prev_seg_end_x = seg_coords_end_x[prev_seg_id]
                    prev_seg_end_y = seg_coords_end_y[prev_seg_id]
                    # Get the remaining segment ids
                    remaining_seg_ids = np.setdiff1d(unique_segment_ids, new_seg_order_temp[:k])
                    # Get the remaining segment start coordinates
                    remaining_seg_start_x = seg_coords_start_x[remaining_seg_ids]
                    remaining_seg_start_y = seg_coords_start_y[remaining_seg_ids]
                    # Get the remaining segment end coordinates
                    # Get the difference between the previous segment end coordinates and the remaining segment start coordinates
                    remaining_seg_x_diff = np.abs(prev_seg_end_x - remaining_seg_start_x)
                    remaining_seg_y_diff = np.abs(prev_seg_end_y - remaining_seg_start_y)
                    remaining_seg_tot_diff = remaining_seg_x_diff + remaining_seg_y_diff
                    # Get the minimum difference
                    remaining_seg_tot_diff_min_id = np.argmin(remaining_seg_tot_diff)
                    # Now get the id of the remaining segment that matches the previous segment end coordinates
                    remaining_seg_id = remaining_seg_ids[remaining_seg_tot_diff_min_id]
                    # Now put the remaining segment id in the next position
                    new_seg_order_temp[k] = remaining_seg_id

                # Now we have a new segment order
                new_seg_order = new_seg_order_temp
                break

        # We can use the new order to plot all segments at once
        # Concatenate the segments in the new order
        coords_x_reordered = np.array([])
        coords_y_reordered = np.array([])
        indices_reordered = np.array([])

        for j in range(len(new_seg_order)):
            segment = np.nonzero(segment_ids == new_seg_order[j])[0]
            coords_x_segment = coords_x[connectivities[segment] - 1][:, 0]
            coords_y_segment = coords_y[connectivities[segment] - 1][:, 0]
<<<<<<< HEAD
            indicies_segment = indicies[connectivities[segment] - 1][:, 0]
=======
            indices_segment = indices[connectivities[segment] - 1][:, 0]
>>>>>>> 1cefee99
            coords_x_reordered = np.concatenate((coords_x_reordered, coords_x_segment))
            coords_y_reordered = np.concatenate((coords_y_reordered, coords_y_segment))
            indices_reordered = np.concatenate((indices_reordered, indices_segment))

        return np.array([coords_x_reordered, coords_y_reordered])

    def __simulator_output_to_design(self, simulator_output: str | None = None) -> npt.NDArray:
        """Converts a simulator input to a design.

        Args:
            simulator_output (str): The simulator input to convert.

        Returns:
            np.ndarray: The corresponding design.
        """
        if simulator_output is None:
            # Take latest slice file
            files = os.listdir(self.__local_study_dir + "/output")
            files = [f for f in files if f.endswith("_slices.dat")]
            file_numbers = [int(f.split("_")[1]) for f in files]
            simulator_output = files[file_numbers.index(max(file_numbers))]

        slice_file = self.__local_study_dir + "/output/" + simulator_output

        # Define the variable names for columns
        var_names = [
            "CoordinateX",
            "CoordinateY",
            "CoordinateZ",
            "XoC",
            "YoC",
            "ZoC",
            "VelocityX",
            "VelocityY",
            "VelocityZ",
            "CoefPressure",
            "Mach",
        ]

        nelems = pd.read_csv(
            slice_file, sep=r"\s+", names=["fill1", "Nodes", "fill2", "Elements", "ZONETYPE"], skiprows=3, nrows=1
        )
        nnodes = int(nelems["Nodes"].iloc[0])

        # Read the main data and node connections
        slice_df = pd.read_csv(slice_file, sep=r"\s+", names=var_names, skiprows=5, nrows=nnodes, engine="c")
        nodes_arr = pd.read_csv(slice_file, sep=r"\s+", names=["NodeC1", "NodeC2"], skiprows=5 + nnodes, engine="c")

        # Concatenate node connections to the main data
        slice_df = pd.concat([slice_df, nodes_arr], axis=1)

        design = self.__reorder_coords(slice_df)
        return design

    def simulate(self, design: npt.NDArray, config: dict[str, Any] = {}, mpicores: int = 4) -> npt.NDArray:
        """Simulates the performance of an airfoil design.

        Args:
            design (np.ndarray): The design to simulate.
            config (dict): A dictionary with configuration (e.g., boundary conditions, filenames) for the simulation.
            mpicores (int): The number of MPI cores to use in the simulation.

        Returns:
            dict: The performance of the design - each entry of the dict corresponds to a named objective value.
        """
        # pre-process the design and run the simulation
        self.__design_to_simulator_input(design)

        # Prepares the airfoil_analysis.py script with the simulation configuration
        base_config = {
            "alpha": 1.5,
            "mach": 0.8,
            "reynolds": 1e6,
            "altitude": 10000,
            "temperature": 223.150,  # should specify either mach + altitude or mach + reynolds + reynoldsLength (default to 1) + temperature
            "output_dir": "'" + self.__docker_study_dir + "/output/'",
            "mesh_fname": "'" + self.__docker_study_dir + "/design.cgns'",
            "task": "'analysis'",  # TODO: We can add the option to perform a polar analysis.  # noqa: FIX002
        }

        base_config.update(self.boundary_conditions)
        base_config.update(config)

        replace_template_values(
            self.__local_study_dir + "/airfoil_analysis.py",
            base_config,
        )

        # Launches a docker container with the airfoil_analysis.py script
        # The script takes a mesh and ffd and performs an optimization
        # Bash command:
        container.run(
            command=[self.__docker_target_dir + "/analyze.sh", str(mpicores), self.__docker_study_dir],
            image=self.container_id,
            name="machaero",
            mounts=[(self.__local_base_directory, self.__docker_base_dir)],
        )

        outputs = np.load(self.__local_study_dir + "/output/outputs.npy")
        lift = float(outputs[3])
        drag = float(outputs[4])
        return np.array([drag, lift])

    def optimize(
        self, starting_point: npt.NDArray, config: dict[str, Any] = {}, mpicores: int = 4
    ) -> tuple[np.ndarray, list[OptiStep]]:
        """Optimizes the design of an airfoil.

        Args:
            starting_point (np.ndarray): The starting point for the optimization.
            config (dict): A dictionary with configuration (e.g., boundary conditions, filenames) for the optimization.
            mpicores (int): The number of MPI cores to use in the optimization.

        Returns:
            Tuple[np.ndarray, dict]: The optimized design and its performance.
        """
        # pre-process the design and run the simulation
        filename = "candidate_design"
        self.__design_to_simulator_input(starting_point, filename)

        # Prepares the optimize_airfoil.py script with the optimization configuration
        base_config = {
            "cl": 0.5,
            "alpha": 1.5,
            "mach": 0.75,
            "altitude": 10000,  # add temperature (default 223.150) + reynolds (default 6.31E6) + reynoldsLength (default 1) option
            "opt": "'SLSQP'",
            "opt_options": {},
            "output_dir": "'" + self.__docker_study_dir + "/output/'",
            "ffd_fname": "'" + self.__docker_study_dir + "/" + filename + "_ffd.xyz'",
            "mesh_fname": "'" + self.__docker_study_dir + "/" + filename + ".cgns'",
        }

        base_config.update(self.boundary_conditions)
        base_config.update(config)

        replace_template_values(
            self.__local_study_dir + "/airfoil_opt.py",
            base_config,
        )

        # Launches a docker container with the optimize_airfoil.py script
        # The script takes a mesh and ffd and performs an optimization
        # Bash command:
        container.run(
            command=[self.__docker_target_dir + "/optimize.sh", str(mpicores), self.__docker_study_dir],
            image=self.container_id,
            name="machaero",
            mounts=[(self.__local_base_directory, self.__docker_base_dir)],
        )

        # post process -- extract the shape and objective values
        optisteps_history = []
        history = pyoptsparse.History(self.__local_study_dir + "/output/opt.hst")

        # TODO return the full history of the optimization instead of just the last step  # noqa: FIX002
        # Also, this is inconsistent with the definition of the problem saying we optimize 2 objectives...
        objective = history.getValues(names=["obj"], callCounters=None, allowSens=False, major=False, scale=True)["obj"][
            -1, -1
        ]
        optisteps_history.append(OptiStep(obj_values=np.array([objective]), step=0))
        history.close()

        optimized_design = self.__simulator_output_to_design()

        return (optimized_design, optisteps_history)

    def render(self, design: np.ndarray, open_window: bool = False) -> Any:
        """Renders the design in a human-readable format.

        Args:
            design (np.ndarray): The design to render.
            open_window (bool): If True, opens a window with the rendered design.

        Returns:
            Any: The rendered design.
        """
        import matplotlib.pyplot as plt

        fig, ax = plt.subplots()

        ax.scatter(design[0], design[1], s=10, alpha=0.7)
        if open_window:
            plt.show()
        return fig, ax

    def random_design(self) -> DesignType:
        """Samples a valid random design.

        Returns:
            DesignType: The valid random design.
        """
        rnd = self.np_random.integers(low=0, high=len(self.dataset["train"]["initial"]))  # pyright: ignore[reportArgumentType, reportCallIssue, reportOptionalMemberAccess]
        return np.array(self.dataset["train"]["initial"][rnd])  # type: ignore


if __name__ == "__main__":
    problem = Airfoil2D()
    problem.reset(seed=0, cleanup=False)

    dataset = problem.dataset

    # Get design and conditions from the dataset
    design = problem.random_design()
    fig, ax = problem.render(design, open_window=True)
    fig.savefig(
        "airfoil.png",
        dpi=300,
    )<|MERGE_RESOLUTION|>--- conflicted
+++ resolved
@@ -282,11 +282,7 @@
             segment = np.nonzero(segment_ids == new_seg_order[j])[0]
             coords_x_segment = coords_x[connectivities[segment] - 1][:, 0]
             coords_y_segment = coords_y[connectivities[segment] - 1][:, 0]
-<<<<<<< HEAD
-            indicies_segment = indicies[connectivities[segment] - 1][:, 0]
-=======
             indices_segment = indices[connectivities[segment] - 1][:, 0]
->>>>>>> 1cefee99
             coords_x_reordered = np.concatenate((coords_x_reordered, coords_x_segment))
             coords_y_reordered = np.concatenate((coords_y_reordered, coords_y_segment))
             indices_reordered = np.concatenate((indices_reordered, indices_segment))
