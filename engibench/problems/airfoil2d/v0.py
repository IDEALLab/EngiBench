"""Airfoil 2D problem.

Filename convention is that folder paths do not end with /. For example, /path/to/folder is correct, but /path/to/folder/ is not.
"""

from __future__ import annotations

import os
import shutil
from typing import Any

from gymnasium import spaces
import numpy as np
import numpy.typing as npt
import pandas as pd
import pyoptsparse

from engibench.core import DesignType
from engibench.core import ObjectiveDirection
from engibench.core import OptiStep
from engibench.core import Problem
from engibench.utils import container
from engibench.utils.files import clone_dir
from engibench.utils.files import replace_template_values


class Airfoil2D(Problem[str, npt.NDArray]):
    r"""Airfoil 2D shape optimization problem.

    ## Problem Description
    This problem simulates the performance of an airfoil in a 2D environment. An airfoil is represented by a set of 192 points that define its shape. The performance is evaluated by the [MACH-Aero](https://mdolab-mach-aero.readthedocs-hosted.com/en/latest/) simulator that computes the lift and drag coefficients of the airfoil.

    ## Design space
    The design space is represented by a 3D numpy array (vector of 192 x,y coordinates in [0., 1.) per design) that define the airfoil shape.

    ## Objectives
    The objectives are defined and indexed as follows:
    0. `cd`: Drag coefficient to minimize.
    1. `cl`: Lift coefficient to maximize.

    ## Boundary conditions
    The boundary conditions are defined by the following parameters:
    - `s0`: Off-the-wall spacing for the purpose of modeling the boundary layer.
    - `marchDist`: Distance to march the grid from the airfoil surface.

    ## Dataset
    The dataset linked to this problem is hosted on the [Hugging Face Datasets Hub](https://huggingface.co/datasets/IDEALLab/airfoil_2d).

    ## Simulator
    The simulator is a docker container with the MACH-Aero software that computes the lift and drag coefficients of the airfoil.

    ## Lead
    Cashen Diniz @cashend
    """

    version = 0
    possible_objectives: tuple[tuple[str, ObjectiveDirection], ...] = (
        ("cd", ObjectiveDirection.MINIMIZE),
        ("cl", ObjectiveDirection.MAXIMIZE),
    )
    boundary_conditions: frozenset[tuple[str, Any]] = frozenset(
        {
            ("s0", 3e-6),
            ("marchDist", 100.0),
        }
    )
    design_space = spaces.Box(low=0.0, high=1.0, shape=(2, 192), dtype=np.float32)
    dataset_id = "IDEALLab/airfoil_2d_v0"
    container_id = "mdolab/public:u22-gcc-ompi-stable"
    _dataset = None

    def __init__(self, base_directory: str | None = None) -> None:
        """Initializes the Airfoil2D problem.

        Args:
            base_directory (str, optional): The base directory for the problem. If None, the current directory is selected.
        """
        super().__init__()
        self.seed = None

        self.current_study = f"study_{self.seed}"
        # This is used for intermediate files
        # Local file are prefixed with self.local_base_directory
        if base_directory is not None:
            self.__local_base_directory = base_directory
        else:
            self.__local_base_directory = os.getcwd()
        self.__local_target_dir = self.__local_base_directory + "/engibench_studies/problems/airfoil2d"
        self.__local_template_dir = (
            os.path.dirname(os.path.abspath(__file__)) + "/templates"
        )  # These templates are shipped with the lib
        self.__local_scripts_dir = os.path.dirname(os.path.abspath(__file__)) + "/scripts"
        self.__local_study_dir = self.__local_target_dir + "/" + self.current_study

        # Docker target directory
        # This is used for files that are mounted into the docker container
        self.__docker_base_dir = "/home/mdolabuser/mount/engibench"
        self.__docker_target_dir = self.__docker_base_dir + "/engibench_studies/problems/airfoil2d"
        self.__docker_study_dir = self.__docker_target_dir + "/" + self.current_study

    def reset(self, seed: int | None = None, *, cleanup: bool = False) -> None:
        """Resets the simulator and numpy random to a given seed.

        Args:
            seed (int, optional): The seed to reset to. If None, a random seed is used.
            cleanup (bool): Deletes the previous study directory if True.
        """
        # docker pull image if not already pulled
        container.pull(self.container_id)
        if cleanup:
            shutil.rmtree(self.__local_study_dir)

        super().reset(seed)
        self.current_study = f"study_{self.seed}"
        self.__local_study_dir = self.__local_target_dir + "/" + self.current_study
        self.__docker_study_dir = self.__docker_target_dir + "/" + self.current_study

        clone_dir(source_dir=self.__local_template_dir, target_dir=self.__local_study_dir)
        clone_dir(source_dir=self.__local_scripts_dir, target_dir=self.__local_target_dir)

    def __design_to_simulator_input(self, design: npt.NDArray, filename: str = "design") -> str:
        """Converts a design to a simulator input.

        The simulator inputs are two files: a mesh file (.cgns) and a FFD file (.xyz). This function generates these files from the design.
        The files are saved in the current directory with the name "$filename.cgns" and "$filename_ffd.xyz".

        Args:
            design (np.ndarray): The design to convert.
            filename (str): The filename to save the design to.
        """
        # Save the design to a temporary file
        np.savetxt(self.__local_study_dir + "/" + filename + ".dat", design.transpose())

        base_config = {
            "design_fname": f"'{self.__docker_study_dir}/{filename}.dat'",
            "tmp_xyz_fname": "'" + self.__docker_study_dir + "/tmp'",
            "mesh_fname": "'" + self.__docker_study_dir + "/" + filename + ".cgns'",
            "ffd_fname": "'" + self.__docker_study_dir + "/" + filename + "_ffd'",
            "N_sample": 180,
            "nTEPts": 4,
            "xCut": 0.99,
            "ffd_ymarginu": 0.02,
            "ffd_ymarginl": 0.02,
            "ffd_pts": 10,
            "N_grid": 100,
        }
        # Adds the boundary conditions to the configuration
        base_config.update(self.boundary_conditions)

        # Prepares the preprocess.py script with the design
        replace_template_values(
            self.__local_study_dir + "/pre_process.py",
            base_config,
        )

        # Launches a docker container with the pre_process.py script
        # The script generates the mesh and FFD files
        # Bash command:
        container.run(
            command=["/bin/bash", self.__docker_target_dir + "/pre_process.sh", self.__docker_study_dir],
            image=self.container_id,
            name="machaero",
            mounts=[(self.__local_base_directory, self.__docker_base_dir)],
        )
        return filename

    def __reorder_coords(self, df_slice: pd.DataFrame) -> npt.NDArray:  # noqa: PLR0915
        """Reorder the coordinates of a slice such that the segments are ordered correctly. WIP temporary code.

        Args:
            df_slice (pd.DataFrame): The raw dataframe slice.
<<<<<<< HEAD
            return_indices (bool): If True, returns the reordered indices of the slice, instead of the coordinates.
=======
            return_indicies (bool): If True, returns the reordered indices of the slice, instead of the coordinates.
>>>>>>> 01273ef0

        Returns:
            coords_reordered (np.ndarray): The reordered x and y coordinates of the slice.
        """
        # Now get connectivities
<<<<<<< HEAD
        node_c1 = np.array(df_slice["NodeC1"].dropna().values).astype(int)  # A list of [1,2,3,4,...]
        node_c2 = np.array(df_slice["NodeC2"].dropna().values).astype(int)  # A list of [2,3,4,5,...]
        connectivities = np.concatenate(
            (node_c1.reshape(-1, 1), node_c2.reshape(-1, 1)), axis=1
        )  # A list of [[1,2],[2,3],[3,4],...]

        # plot the x 'CoordinateX' and y 'CoordinateY' coordinates of the slice
        coords_x = df_slice["CoordinateX"].values
        coords_y = df_slice["CoordinateY"].values

        # We also have XoC YoC ZoC VelocityX VelocityY VelocityZ CoefPressure Mach
        # We would like to reorder these values in the same way as the coordinates, so we keep track of the indices
        indices = np.arange(len(df_slice))
=======
        node_c1 = np.array(df_slice['NodeC1'].dropna().values).astype(int) # A list of [1,2,3,4,...]
        node_c2 = np.array(df_slice['NodeC2'].dropna().values).astype(int) # A list of [2,3,4,5,...]
        connectivities = np.concatenate((node_c1.reshape(-1, 1), node_c2.reshape(-1, 1)), axis=1) # A list of [[1,2],[2,3],[3,4],...]

        # plot the x 'CoordinateX' and y 'CoordinateY' coordinates of the slice
        coords_x = df_slice['CoordinateX'].values
        coords_y = df_slice['CoordinateY'].values

        # We also have XoC YoC ZoC VelocityX VelocityY VelocityZ CoefPressure Mach
        # We would like to reorder these values in the same way as the coordinates, so we keep track of the indices
        indicies = np.arange(len(df_slice))
>>>>>>> 01273ef0
        id_breaks_start_id = [0]
        id_breaks_end_id = []
        prev_id = 0
        segment_ids = np.zeros(len(connectivities))
        seg_id = 0

        for j in range(len(connectivities)):
            if connectivities[j][0] - 1 != prev_id:
                # This means that we have a new set of points
<<<<<<< HEAD
                id_breaks_start_id.append(connectivities[j][0] - 1)
=======
                id_breaks_start_id.append(connectivities[j][0]-1)
>>>>>>> 01273ef0
                id_breaks_end_id.append(prev_id)
                seg_id += 1
            segment_ids[j] = seg_id

            prev_id = connectivities[j][1] - 1

        id_breaks_end_id.append(j)

<<<<<<< HEAD
        unique_segment_ids = np.arange(seg_id + 1)
=======
        unique_segment_ids = np.arange(seg_id+1)
>>>>>>> 01273ef0
        new_seg_order = unique_segment_ids.copy()

        # Loop over and sort the segments such that the end of each x and y coordinate for each segment is the start of the next segment
        # Loop through the segment ids
        seg_coords_start_x = coords_x[id_breaks_start_id]
        seg_coords_start_y = coords_y[id_breaks_start_id]
        seg_coords_end_x = coords_x[id_breaks_end_id]
        seg_coords_end_y = coords_y[id_breaks_end_id]

        err = 1e-8
        for j in range(len(unique_segment_ids)):
            seg_coords_start_x_j = seg_coords_start_x[j]
            seg_coords_start_y_j = seg_coords_start_y[j]
            seg_coords_end_x_j = seg_coords_end_x[j]
            seg_coords_end_y_j = seg_coords_end_y[j]
            # Loop through the segment ids
            seg_x_diff_start = np.abs(seg_coords_start_x_j - seg_coords_end_x)
            seg_y_diff_start = np.abs(seg_coords_start_y_j - seg_coords_end_y)
            seg_tot_diff_start = seg_x_diff_start + seg_y_diff_start
            seg_tot_diff_min_id_start = np.argmin(seg_tot_diff_start)
            seg_tot_diff_min_start = seg_tot_diff_start[seg_tot_diff_min_id_start]

            seg_x_diff_end = np.abs(seg_coords_end_x_j - seg_coords_start_x)
            seg_y_diff_end = np.abs(seg_coords_end_y_j - seg_coords_start_y)
            seg_tot_diff_end = seg_x_diff_end + seg_y_diff_end
            seg_tot_diff_min_id_end = np.argmin(seg_tot_diff_end)

            new_seg_order_temp = unique_segment_ids.copy()

            if seg_tot_diff_min_start > err:
                # No segment matches, so we have found the starting segment
                # Now we need to reorder the segments
                # Put the first segment in the first position
                new_seg_order_temp[0] = unique_segment_ids[j]
                new_seg_order_temp[j] = unique_segment_ids[0]
                # Now choose the id that is minimum; i.e we match the end of the first segment to the start of the next most likely segment
                new_seg_order_temp[1] = unique_segment_ids[seg_tot_diff_min_id_end]
                new_seg_order_temp[seg_tot_diff_min_id_end] = unique_segment_ids[1]
                # Now loop through the remaining segments and match the end of the previous segment to the start of the next most likely segment, breaking if we reach the end
<<<<<<< HEAD
                for k in range(2, len(unique_segment_ids)):
                    # Get the previous segment id
                    prev_seg_id = new_seg_order_temp[k - 1]
=======
                for k in range(2,len(unique_segment_ids)):
                    # Get the previous segment id
                    prev_seg_id = new_seg_order_temp[k-1]
>>>>>>> 01273ef0
                    # Get the previous segment end coordinates
                    prev_seg_end_x = seg_coords_end_x[prev_seg_id]
                    prev_seg_end_y = seg_coords_end_y[prev_seg_id]
                    # Get the remaining segment ids
                    remaining_seg_ids = np.setdiff1d(unique_segment_ids, new_seg_order_temp[:k])
                    # Get the remaining segment start coordinates
                    remaining_seg_start_x = seg_coords_start_x[remaining_seg_ids]
                    remaining_seg_start_y = seg_coords_start_y[remaining_seg_ids]
                    # Get the remaining segment end coordinates
                    # Get the difference between the previous segment end coordinates and the remaining segment start coordinates
                    remaining_seg_x_diff = np.abs(prev_seg_end_x - remaining_seg_start_x)
                    remaining_seg_y_diff = np.abs(prev_seg_end_y - remaining_seg_start_y)
                    remaining_seg_tot_diff = remaining_seg_x_diff + remaining_seg_y_diff
                    # Get the minimum difference
                    remaining_seg_tot_diff_min_id = np.argmin(remaining_seg_tot_diff)
                    # Now get the id of the remaining segment that matches the previous segment end coordinates
                    remaining_seg_id = remaining_seg_ids[remaining_seg_tot_diff_min_id]
                    # Now put the remaining segment id in the next position
                    new_seg_order_temp[k] = remaining_seg_id

                # Now we have a new segment order
                new_seg_order = new_seg_order_temp
                break

        # We can use the new order to plot all segments at once
        # Concatenate the segments in the new order
        coords_x_reordered = np.array([])
        coords_y_reordered = np.array([])
<<<<<<< HEAD
        indices_reordered = np.array([])

        for j in range(len(new_seg_order)):
            segment = np.nonzero(segment_ids == new_seg_order[j])[0]
            coords_x_segment = coords_x[connectivities[segment] - 1][:, 0]
            coords_y_segment = coords_y[connectivities[segment] - 1][:, 0]
            indices_segment = indices[connectivities[segment] - 1][:, 0]
            coords_x_reordered = np.concatenate((coords_x_reordered, coords_x_segment))
            coords_y_reordered = np.concatenate((coords_y_reordered, coords_y_segment))
            indices_reordered = np.concatenate((indices_reordered, indices_segment))

        return np.array([coords_x_reordered, coords_y_reordered])

=======
        indicies_reordered = np.array([])

        for j in range(len(new_seg_order)):
            segment = np.nonzero(segment_ids == new_seg_order[j])[0]
            coords_x_segment = coords_x[connectivities[segment]-1][:,0]
            coords_y_segment = coords_y[connectivities[segment]-1][:,0]
            indicies_segment = indicies[connectivities[segment]-1][:,0]
            coords_x_reordered = np.concatenate((coords_x_reordered, coords_x_segment))
            coords_y_reordered = np.concatenate((coords_y_reordered, coords_y_segment))
            indicies_reordered = np.concatenate((indicies_reordered, indicies_segment))

        return np.array([coords_x_reordered, coords_y_reordered])


>>>>>>> 01273ef0
    def __simulator_output_to_design(self, simulator_output: str | None = None) -> npt.NDArray:
        """Converts a simulator input to a design.

        Args:
            simulator_output (str): The simulator input to convert.

        Returns:
            np.ndarray: The corresponding design.
        """
        if simulator_output is None:
            # Take latest slice file
            files = os.listdir(self.__local_study_dir + "/output")
            files = [f for f in files if f.endswith("_slices.dat")]
            file_numbers = [int(f.split("_")[1]) for f in files]
            simulator_output = files[file_numbers.index(max(file_numbers))]

        slice_file = self.__local_study_dir + "/output/" + simulator_output

        # Define the variable names for columns
        var_names = [
            "CoordinateX",
            "CoordinateY",
            "CoordinateZ",
            "XoC",
            "YoC",
            "ZoC",
            "VelocityX",
            "VelocityY",
            "VelocityZ",
            "CoefPressure",
            "Mach",
        ]

        nelems = pd.read_csv(
            slice_file, sep=r"\s+", names=["fill1", "Nodes", "fill2", "Elements", "ZONETYPE"], skiprows=3, nrows=1
        )
        nnodes = int(nelems["Nodes"].iloc[0])

        # Read the main data and node connections
        slice_df = pd.read_csv(slice_file, sep=r"\s+", names=var_names, skiprows=5, nrows=nnodes, engine="c")
        nodes_arr = pd.read_csv(slice_file, sep=r"\s+", names=["NodeC1", "NodeC2"], skiprows=5 + nnodes, engine="c")

        # Concatenate node connections to the main data
        slice_df = pd.concat([slice_df, nodes_arr], axis=1)

        design = self.__reorder_coords(slice_df)
        return design

    def simulate(self, design: npt.NDArray, config: dict[str, Any] = {}, mpicores: int = 4) -> npt.NDArray:
        """Simulates the performance of an airfoil design.

        Args:
            design (np.ndarray): The design to simulate.
            config (dict): A dictionary with configuration (e.g., boundary conditions, filenames) for the simulation.
            mpicores (int): The number of MPI cores to use in the simulation.

        Returns:
            dict: The performance of the design - each entry of the dict corresponds to a named objective value.
        """
        # pre-process the design and run the simulation
        self.__design_to_simulator_input(design)

        # Prepares the airfoil_analysis.py script with the simulation configuration
        base_config = {
            "alpha": 1.5,
            "mach": 0.8,
            "reynolds": 1e6,
            "altitude": 10000,
            "temperature": 223.150,  # should specify either mach + altitude or mach + reynolds + reynoldsLength (default to 1) + temperature
            "output_dir": "'" + self.__docker_study_dir + "/output/'",
            "mesh_fname": "'" + self.__docker_study_dir + "/design.cgns'",
            "task": "'analysis'",  # TODO: We can add the option to perform a polar analysis.  # noqa: FIX002
        }

        base_config.update(self.boundary_conditions)
        base_config.update(config)

        replace_template_values(
            self.__local_study_dir + "/airfoil_analysis.py",
            base_config,
        )

        # Launches a docker container with the airfoil_analysis.py script
        # The script takes a mesh and ffd and performs an optimization
        # Bash command:
        container.run(
            command=[self.__docker_target_dir + "/analyze.sh", str(mpicores), self.__docker_study_dir],
            image=self.container_id,
            name="machaero",
            mounts=[(self.__local_base_directory, self.__docker_base_dir)],
        )

        outputs = np.load(self.__local_study_dir + "/output/outputs.npy")
        lift = float(outputs[3])
        drag = float(outputs[4])
        return np.array([drag, lift])

    def optimize(
        self, starting_point: npt.NDArray, config: dict[str, Any] = {}, mpicores: int = 4
    ) -> tuple[np.ndarray, list[OptiStep]]:
        """Optimizes the design of an airfoil.

        Args:
            starting_point (np.ndarray): The starting point for the optimization.
            config (dict): A dictionary with configuration (e.g., boundary conditions, filenames) for the optimization.
            mpicores (int): The number of MPI cores to use in the optimization.

        Returns:
            Tuple[np.ndarray, dict]: The optimized design and its performance.
        """
        # pre-process the design and run the simulation
        filename = "candidate_design"
        self.__design_to_simulator_input(starting_point, filename)

        # Prepares the optimize_airfoil.py script with the optimization configuration
        base_config = {
            "cl": 0.5,
            "alpha": 1.5,
            "mach": 0.75,
            "altitude": 10000,  # add temperature (default 223.150) + reynolds (default 6.31E6) + reynoldsLength (default 1) option
            "opt": "'SLSQP'",
            "opt_options": {},
            "output_dir": "'" + self.__docker_study_dir + "/output/'",
            "ffd_fname": "'" + self.__docker_study_dir + "/" + filename + "_ffd.xyz'",
            "mesh_fname": "'" + self.__docker_study_dir + "/" + filename + ".cgns'",
        }

        base_config.update(self.boundary_conditions)
        base_config.update(config)

        replace_template_values(
            self.__local_study_dir + "/airfoil_opt.py",
            base_config,
        )

        # Launches a docker container with the optimize_airfoil.py script
        # The script takes a mesh and ffd and performs an optimization
        # Bash command:
        container.run(
            command=[self.__docker_target_dir + "/optimize.sh", str(mpicores), self.__docker_study_dir],
            image=self.container_id,
            name="machaero",
            mounts=[(self.__local_base_directory, self.__docker_base_dir)],
        )

        # post process -- extract the shape and objective values
        optisteps_history = []
        history = pyoptsparse.History(self.__local_study_dir + "/output/opt.hst")

        # TODO return the full history of the optimization instead of just the last step  # noqa: FIX002
        # Also, this is inconsistent with the definition of the problem saying we optimize 2 objectives...
        objective = history.getValues(names=["obj"], callCounters=None, allowSens=False, major=False, scale=True)["obj"][
            -1, -1
        ]
        optisteps_history.append(OptiStep(obj_values=np.array([objective]), step=0))
        history.close()

        optimized_design = self.__simulator_output_to_design()

        return (optimized_design, optisteps_history)

    def render(self, design: np.ndarray, open_window: bool = False) -> Any:
        """Renders the design in a human-readable format.

        Args:
            design (np.ndarray): The design to render.
            open_window (bool): If True, opens a window with the rendered design.

        Returns:
            Any: The rendered design.
        """
        import matplotlib.pyplot as plt

        fig, ax = plt.subplots()

        ax.scatter(design[0], design[1], s=10, alpha=0.7)
        if open_window:
            plt.show()
        return fig, ax

    def random_design(self) -> DesignType:
        """Samples a valid random design.

        Returns:
            DesignType: The valid random design.
        """
        rnd = self.np_random.integers(low=0, high=len(self.dataset["train"]["initial"]))  # pyright: ignore[reportArgumentType, reportCallIssue, reportOptionalMemberAccess]
        return np.array(self.dataset["train"]["initial"][rnd])  # type: ignore


if __name__ == "__main__":
    problem = Airfoil2D()
    problem.reset(seed=0, cleanup=False)

    dataset = problem.dataset

    # Get design and conditions from the dataset
    design = problem.random_design()
    fig, ax = problem.render(design, open_window=True)
    fig.savefig(
        "airfoil.png",
        dpi=300,
    )<|MERGE_RESOLUTION|>--- conflicted
+++ resolved
@@ -169,17 +169,11 @@
 
         Args:
             df_slice (pd.DataFrame): The raw dataframe slice.
-<<<<<<< HEAD
-            return_indices (bool): If True, returns the reordered indices of the slice, instead of the coordinates.
-=======
-            return_indicies (bool): If True, returns the reordered indices of the slice, instead of the coordinates.
->>>>>>> 01273ef0
 
         Returns:
             coords_reordered (np.ndarray): The reordered x and y coordinates of the slice.
         """
         # Now get connectivities
-<<<<<<< HEAD
         node_c1 = np.array(df_slice["NodeC1"].dropna().values).astype(int)  # A list of [1,2,3,4,...]
         node_c2 = np.array(df_slice["NodeC2"].dropna().values).astype(int)  # A list of [2,3,4,5,...]
         connectivities = np.concatenate(
@@ -193,19 +187,6 @@
         # We also have XoC YoC ZoC VelocityX VelocityY VelocityZ CoefPressure Mach
         # We would like to reorder these values in the same way as the coordinates, so we keep track of the indices
         indices = np.arange(len(df_slice))
-=======
-        node_c1 = np.array(df_slice['NodeC1'].dropna().values).astype(int) # A list of [1,2,3,4,...]
-        node_c2 = np.array(df_slice['NodeC2'].dropna().values).astype(int) # A list of [2,3,4,5,...]
-        connectivities = np.concatenate((node_c1.reshape(-1, 1), node_c2.reshape(-1, 1)), axis=1) # A list of [[1,2],[2,3],[3,4],...]
-
-        # plot the x 'CoordinateX' and y 'CoordinateY' coordinates of the slice
-        coords_x = df_slice['CoordinateX'].values
-        coords_y = df_slice['CoordinateY'].values
-
-        # We also have XoC YoC ZoC VelocityX VelocityY VelocityZ CoefPressure Mach
-        # We would like to reorder these values in the same way as the coordinates, so we keep track of the indices
-        indicies = np.arange(len(df_slice))
->>>>>>> 01273ef0
         id_breaks_start_id = [0]
         id_breaks_end_id = []
         prev_id = 0
@@ -215,11 +196,7 @@
         for j in range(len(connectivities)):
             if connectivities[j][0] - 1 != prev_id:
                 # This means that we have a new set of points
-<<<<<<< HEAD
                 id_breaks_start_id.append(connectivities[j][0] - 1)
-=======
-                id_breaks_start_id.append(connectivities[j][0]-1)
->>>>>>> 01273ef0
                 id_breaks_end_id.append(prev_id)
                 seg_id += 1
             segment_ids[j] = seg_id
@@ -228,11 +205,7 @@
 
         id_breaks_end_id.append(j)
 
-<<<<<<< HEAD
         unique_segment_ids = np.arange(seg_id + 1)
-=======
-        unique_segment_ids = np.arange(seg_id+1)
->>>>>>> 01273ef0
         new_seg_order = unique_segment_ids.copy()
 
         # Loop over and sort the segments such that the end of each x and y coordinate for each segment is the start of the next segment
@@ -272,15 +245,9 @@
                 new_seg_order_temp[1] = unique_segment_ids[seg_tot_diff_min_id_end]
                 new_seg_order_temp[seg_tot_diff_min_id_end] = unique_segment_ids[1]
                 # Now loop through the remaining segments and match the end of the previous segment to the start of the next most likely segment, breaking if we reach the end
-<<<<<<< HEAD
                 for k in range(2, len(unique_segment_ids)):
                     # Get the previous segment id
                     prev_seg_id = new_seg_order_temp[k - 1]
-=======
-                for k in range(2,len(unique_segment_ids)):
-                    # Get the previous segment id
-                    prev_seg_id = new_seg_order_temp[k-1]
->>>>>>> 01273ef0
                     # Get the previous segment end coordinates
                     prev_seg_end_x = seg_coords_end_x[prev_seg_id]
                     prev_seg_end_y = seg_coords_end_y[prev_seg_id]
@@ -309,7 +276,6 @@
         # Concatenate the segments in the new order
         coords_x_reordered = np.array([])
         coords_y_reordered = np.array([])
-<<<<<<< HEAD
         indices_reordered = np.array([])
 
         for j in range(len(new_seg_order)):
@@ -323,22 +289,6 @@
 
         return np.array([coords_x_reordered, coords_y_reordered])
 
-=======
-        indicies_reordered = np.array([])
-
-        for j in range(len(new_seg_order)):
-            segment = np.nonzero(segment_ids == new_seg_order[j])[0]
-            coords_x_segment = coords_x[connectivities[segment]-1][:,0]
-            coords_y_segment = coords_y[connectivities[segment]-1][:,0]
-            indicies_segment = indicies[connectivities[segment]-1][:,0]
-            coords_x_reordered = np.concatenate((coords_x_reordered, coords_x_segment))
-            coords_y_reordered = np.concatenate((coords_y_reordered, coords_y_segment))
-            indicies_reordered = np.concatenate((indicies_reordered, indicies_segment))
-
-        return np.array([coords_x_reordered, coords_y_reordered])
-
-
->>>>>>> 01273ef0
     def __simulator_output_to_design(self, simulator_output: str | None = None) -> npt.NDArray:
         """Converts a simulator input to a design.
 
