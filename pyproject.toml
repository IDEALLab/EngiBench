[build-system]
requires = ["setuptools >= 74.0.0"]
build-backend = "setuptools.build_meta"

[project]
name = "engibench"
dynamic = ["version"]
description="A suite of benchmarks for automated engineering design."
readme = "README.md"
requires-python = ">= 3.9"
authors = [{ name = "Florian Felten", email = "ffelten@mavt.ethz.ch" }]
license = { text = "MIT License" }
keywords = ["Mechanical Engineering", "AI", "Optimization"]
classifiers = [
    "Development Status :: 4 - Beta",  # change to `5 - Production/Stable` when ready
    "License :: OSI Approved :: MIT License",
    "Programming Language :: Python :: 3",
    "Programming Language :: Python :: 3.9",
    "Programming Language :: Python :: 3.10",
    "Programming Language :: Python :: 3.11",
    "Programming Language :: Python :: 3.12",
    'Intended Audience :: Science/Research',
    'Topic :: Scientific/Engineering :: Artificial Intelligence',
]
dependencies = [
    "numpy <=2.0",
    "gymnasium >= 1.0.0",
    "datasets[vision] == 3.1.0", # imports modules with image features
    "pandas == 2.2.3",
    "networkx == 3.4.2",
    "matplotlib >= 3.9.3",
]

[project.optional-dependencies]
# Update dependencies in `all` if any are added or removed
airfoil2d = ["pyoptsparse@git+https://github.com/mdolab/pyoptsparse#egg=7e862db49bbc8bde2b49dee686cce68c8d2ab9f0"]
<<<<<<< HEAD
electronics = ["networkx==3.4.2"]
=======
electronics = ["networkx == 3.4.2"]
>>>>>>> f14a2864
beams2d = ["cvxopt == 1.3.2", "seaborn"]
all = [
    # All dependencies above
    "engibench[airfoil2d,beams2d,electronics]"
]

doc = [
    "sphinx",
    "sphinx-autobuild",
    "myst-parser",
    "sphinx-gallery==0.14.0",
    "sphinx-book-theme",
    "sphinx_github_changelog",
    "tabulate",
]
testing = ["pytest ==8.3.2"]
dev = [
    "engibench[doc,testing,all]"
]

[project.urls]
Homepage = "TODO"
Repository = "TODO"
Documentation = "TODO"
"Bug Report" = "TODO"

[tool.setuptools]
dynamic = {version = {attr = "engibench.__version__"}}
include-package-data = true

[tool.setuptools.packages.find]
include = ["engibench", "engibench.*"]

[tool.setuptools.package-data]
engibench = [
    "**/*.json",
    "**/assets/*",
]

############################################# Linters and Test tools #######################################################

[tool.ruff]
# Exclude a variety of commonly ignored directories.
exclude = [
    ".bzr",
    ".direnv",
    ".eggs",
    ".git",
    ".git-rewrite",
    ".hg",
    ".ipynb_checkpoints",
    ".mypy_cache",
    ".nox",
    ".pants.d",
    ".pyenv",
    ".pytest_cache",
    ".pytype",
    ".ruff_cache",
    ".svn",
    ".tox",
    ".venv",
    ".vscode",
    "__pypackages__",
    "_build",
    "buck-out",
    "build",
    "dist",
    "node_modules",
    "site-packages",
    "templates",
    "venv",
    "docs",
]

# Same as Black.
line-length = 124
indent-width = 4

# Assume Python 3.9
target-version = "py39"


######################################## LINTING ########################################
[tool.ruff.lint]
select = [
    "E",      # pycodestyle
    "W",      # pycodestyle warnings
    "F",      # flake
    "I",      # isort
    "N",      # pep8-naming
    "D",      # pydocstyle
    "UP",     # pyupgade
    "ANN",    # flake8-annotations
    "BLE",    # flake8-blind-except
    "FBT",    # flake8-boolean-trap
    "B",      # flake8-bugbear
    "A",      # flake8-builtins
    "C4",     # flake8-comprehensions
    "FA",     # flake8-future-annotations
    "SIM",    # flake8-simplify
    "TID",    # flake8-tidy-imports
    "ARG",    # flake8-unused-arguments
    "FIX",    # flake8-fixme
    "ERA",    # eradicate
    "PL",     # Pylint
    "TRY",    # tryceratops
    "PERF",   # perflint
    "RUF",    # Ruff specific
    ]
ignore = [
    "ANN101", # Typing self in function definition is not necessary
    "ANN102", # Same for cls
    "ANN401", # Allow Any as type hint for *args and *kwargs
    "E501", # Ruff black style takes care of line length
    "ANN003", # Kwargs type hinting is not necessary
    "ANN204", # Missing return type annotation for special method init
    "B006", # Do not use mutable default arguments
    "FBT001", # Boolean position arguments in function definition
    "FBT002", # Boolean default arguments in function definition
]

# Allow fix for all enabled rules (when `--fix`) is provided.
fixable = ["ALL"]
unfixable = []

# Allow unused variables when underscore-prefixed.
dummy-variable-rgx = "^(_+|(_+[a-zA-Z0-9_]*[a-zA-Z0-9]+?))$"

# Google format for docstring
[tool.ruff.lint.pydocstyle]
convention = "google"
ignore-decorators = ["typing.overload"]

[tool.ruff.lint.isort]
# Settings for google standard.
force-single-line = true
force-sort-within-sections = true
single-line-exclusions = [
    "typing",
    "collections.abc",
    "typing_extensions",
]
order-by-type = false



######################################## PER FILE IGNORES ########################################
[tool.ruff.lint.per-file-ignores]
"tests/**/*.py" = [
    "B018",    # B018 - Found useless expression - necessary for testing exceptions are raised.
    "D100",    # D100 - Module dostrings not required in test files.
    "D104",    # D104 - Package dostrings not required in test files.
    "ARG",     # ARG - Unused args are common in tests with mock patches and mock functions.
    "D",       # Pydocstyle
]
"*/__init__.py" = [
    "F401",    # Module imported but unused
    "D104",    # D104 - Package dostrings not required in init files.
    "E402"
]
"docs/**" = [
    "D",       # Pydocstyle
]
"setup.py" = [
    "D",       # Pydocstyle
    "ANN",      # annotations
    "SIM",      # simplify
    "TRY",      # tryceratops

]


###################################### FORMAT ########################################
[tool.ruff.format]
# Like Black, use double quotes for strings.
quote-style = "double"

# Like Black, indent with spaces, rather than tabs.
indent-style = "space"

# Like Black, respect magic trailing commas.
skip-magic-trailing-comma = false

# Like Black, automatically detect the appropriate line ending.
line-ending = "auto"

# Enable auto-formatting of code examples in docstrings. Markdown,
# reStructuredText code/literal blocks and doctests are all supported.
docstring-code-format = true

# Set the line length limit used when formatting code snippets in
# docstrings.
#
# This only has an effect when the `docstring-code-format` setting is
# enabled.
docstring-code-line-length = "dynamic"



###################################### PYRIGHT ########################################
[tool.pyright]
include = ["engibench/**"]
exclude = ["**/node_modules", "**/__pycache__", "**/templates/**", "**/study*"]
strict = []

typeCheckingMode = "basic"
pythonVersion = "3.9"
pythonPlatform = "All"
typeshedPath = "typeshed"
enableTypeIgnoreComments = true

# This is required as the CI pre-commit does not download the module (i.e. numpy, pygame)
#   Therefore, we have to ignore missing imports
reportMissingImports = "none"
# Some modules are missing type stubs, which is an issue when running pyright locally
reportMissingTypeStubs = false
# For warning and error, will raise an error when
reportInvalidTypeVarUse = "none"
reportOptionalSubscript = "none"

reportGeneralTypeIssues = "none"  # -> commented out raises 489 errors
# reportUntypedFunctionDecorator = "none"  # -> pytest.mark.parameterize issues

# reportOptionalMemberAccess = "none" # -> commented out raises warnings
reportPrivateImportUsage = "warning" # ->

reportPrivateUsage = "warning"
reportUnboundVariable = "warning"<|MERGE_RESOLUTION|>--- conflicted
+++ resolved
@@ -26,6 +26,7 @@
     "numpy <=2.0",
     "gymnasium >= 1.0.0",
     "datasets[vision] == 3.1.0", # imports modules with image features
+    "pandas >= 2.2.3",
     "pandas == 2.2.3",
     "networkx == 3.4.2",
     "matplotlib >= 3.9.3",
@@ -34,11 +35,7 @@
 [project.optional-dependencies]
 # Update dependencies in `all` if any are added or removed
 airfoil2d = ["pyoptsparse@git+https://github.com/mdolab/pyoptsparse#egg=7e862db49bbc8bde2b49dee686cce68c8d2ab9f0"]
-<<<<<<< HEAD
-electronics = ["networkx==3.4.2"]
-=======
 electronics = ["networkx == 3.4.2"]
->>>>>>> f14a2864
 beams2d = ["cvxopt == 1.3.2", "seaborn"]
 all = [
     # All dependencies above
