[build-system]
requires = ["setuptools >= 74.0.0"]
build-backend = "setuptools.build_meta"

[project]
name = "engibench"
description="A suite of benchmarks for automated engineering design."
readme = "README.md"
requires-python = ">= 3.9"
authors = [{ name = "Florian Felten", email = "ffelten@mavt.ethz.ch" }]
license = { text = "MIT License" }
keywords = ["Mechanical Engineering", "AI", "Optimization"]
classifiers = [
    "Development Status :: 4 - Beta",  # change to `5 - Production/Stable` when ready
    "License :: OSI Approved :: MIT License",
    "Programming Language :: Python :: 3",
    "Programming Language :: Python :: 3.9",
    "Programming Language :: Python :: 3.10",
    "Programming Language :: Python :: 3.11",
    "Programming Language :: Python :: 3.12",
    'Intended Audience :: Science/Research',
    'Topic :: Scientific/Engineering :: Artificial Intelligence',
]
dependencies = [
    "numpy <=2.0",
    "gymnasium >= 1.0.0",
    "datasets[vision] == 3.1.0", # imports modules with image features
    "pandas >= 2.2.3",
<<<<<<< HEAD
    "networkx",
=======
    "matplotlib >= 3.9.3",
>>>>>>> 97fe8054
]
dynamic = ["version"]

[project.optional-dependencies]
# Update dependencies in `all` if any are added or removed
airfoil2d = ["pyoptsparse@git+https://github.com/mdolab/pyoptsparse#egg=7e862db49bbc8bde2b49dee686cce68c8d2ab9f0"]
electronics = ["networkx"]
all = [
    # All dependencies above
    # NOTE: No need to manually remove the duplicates, setuptools automatically does that.
    # Airfoil 2D
    "pyoptsparse@git+https://github.com/mdolab/pyoptsparse#egg=7e862db49bbc8bde2b49dee686cce68c8d2ab9f0",
    # electronics
    "networkx"
]

testing = ["pytest ==8.3.2"]

[project.urls]
Homepage = "TODO"
Repository = "TODO"
Documentation = "TODO"
"Bug Report" = "TODO"

[tool.setuptools]
include-package-data = true

[tool.setuptools.packages.find]
include = ["engibench", "engibench.*"]

[tool.setuptools.package-data]
engibench = [
    "**/*.json",
    "**/assets/*",
]

############################################# Linters and Test tools #######################################################

[tool.ruff]
# Exclude a variety of commonly ignored directories.
exclude = [
    ".bzr",
    ".direnv",
    ".eggs",
    ".git",
    ".git-rewrite",
    ".hg",
    ".ipynb_checkpoints",
    ".mypy_cache",
    ".nox",
    ".pants.d",
    ".pyenv",
    ".pytest_cache",
    ".pytype",
    ".ruff_cache",
    ".svn",
    ".tox",
    ".venv",
    ".vscode",
    "__pypackages__",
    "_build",
    "buck-out",
    "build",
    "dist",
    "node_modules",
    "site-packages",
    "templates",
    "venv",
    "docs",
]

# Same as Black.
line-length = 124
indent-width = 4

# Assume Python 3.9
target-version = "py39"


######################################## LINTING ########################################
[tool.ruff.lint]
select = [
    "E",      # pycodestyle
    "W",      # pycodestyle warnings
    "F",      # flake
    "I",      # isort
    "N",      # pep8-naming
    "D",      # pydocstyle
    "UP",     # pyupgade
    "ANN",    # flake8-annotations
    "BLE",    # flake8-blind-except
    "FBT",    # flake8-boolean-trap
    "B",      # flake8-bugbear
    "A",      # flake8-builtins
    "C4",     # flake8-comprehensions
    "FA",     # flake8-future-annotations
    "SIM",    # flake8-simplify
    "TID",    # flake8-tidy-imports
    "ARG",    # flake8-unused-arguments
    "FIX",    # flake8-fixme
    "ERA",    # eradicate
    "PL",     # Pylint
    "TRY",    # tryceratops
    "PERF",   # perflint
    "RUF",    # Ruff specific
    ]
ignore = [
    "ANN101", # Typing self in function definition is not necessary
    "E501", # Ruff black style takes care of line length
    "ANN003", # Kwargs type hinting is not necessary
    "B006", # Do not use mutable default arguments
    "FBT001", # Boolean position arguments in function definition
    "FBT002", # Boolean default arguments in function definition
]

# Allow fix for all enabled rules (when `--fix`) is provided.
fixable = ["ALL"]
unfixable = []

# Allow unused variables when underscore-prefixed.
dummy-variable-rgx = "^(_+|(_+[a-zA-Z0-9_]*[a-zA-Z0-9]+?))$"

# Google format for docstring
[tool.ruff.lint.pydocstyle]
convention = "google"
ignore-decorators = ["typing.overload"]

[tool.ruff.lint.isort]
# Settings for google standard.
force-single-line = true
force-sort-within-sections = true
single-line-exclusions = [
    "typing",
    "collections.abc",
    "typing_extensions",
]
order-by-type = false



######################################## PER FILE IGNORES ########################################
[tool.ruff.lint.per-file-ignores]
"tests/**/*.py" = [
    "B018",    # B018 - Found useless expression - necessary for testing exceptions are raised.
    "D100",    # D100 - Module dostrings not required in test files.
    "D104",    # D104 - Package dostrings not required in test files.
    "ARG",     # ARG - Unused args are common in tests with mock patches and mock functions.
    "D",       # Pydocstyle
]
"*/__init__.py" = [
    "F401",    # Module imported but unused
    "D104",    # D104 - Package dostrings not required in init files.
    "E402"
]
"docs/**" = [
    "D",       # Pydocstyle
]
"setup.py" = [
    "D",       # Pydocstyle
    "ANN",      # annotations
    "SIM",      # simplify
    "TRY",      # tryceratops

]


###################################### FORMAT ########################################
[tool.ruff.format]
# Like Black, use double quotes for strings.
quote-style = "double"

# Like Black, indent with spaces, rather than tabs.
indent-style = "space"

# Like Black, respect magic trailing commas.
skip-magic-trailing-comma = false

# Like Black, automatically detect the appropriate line ending.
line-ending = "auto"

# Enable auto-formatting of code examples in docstrings. Markdown,
# reStructuredText code/literal blocks and doctests are all supported.
docstring-code-format = true

# Set the line length limit used when formatting code snippets in
# docstrings.
#
# This only has an effect when the `docstring-code-format` setting is
# enabled.
docstring-code-line-length = "dynamic"



###################################### PYRIGHT ########################################
[tool.pyright]
include = ["engibench/**"]
exclude = ["**/node_modules", "**/__pycache__", "**/templates/**", "**/study*"]
strict = []

typeCheckingMode = "basic"
pythonVersion = "3.9"
pythonPlatform = "All"
typeshedPath = "typeshed"
enableTypeIgnoreComments = true

# This is required as the CI pre-commit does not download the module (i.e. numpy, pygame)
#   Therefore, we have to ignore missing imports
reportMissingImports = "none"
# Some modules are missing type stubs, which is an issue when running pyright locally
reportMissingTypeStubs = false
# For warning and error, will raise an error when
reportInvalidTypeVarUse = "none"
reportOptionalSubscript = "none"

reportGeneralTypeIssues = "none"  # -> commented out raises 489 errors
# reportUntypedFunctionDecorator = "none"  # -> pytest.mark.parameterize issues

# reportOptionalMemberAccess = "none" # -> commented out raises warnings
reportPrivateImportUsage = "warning" # ->

reportPrivateUsage = "warning"
reportUnboundVariable = "warning"<|MERGE_RESOLUTION|>--- conflicted
+++ resolved
@@ -26,11 +26,8 @@
     "gymnasium >= 1.0.0",
     "datasets[vision] == 3.1.0", # imports modules with image features
     "pandas >= 2.2.3",
-<<<<<<< HEAD
     "networkx",
-=======
     "matplotlib >= 3.9.3",
->>>>>>> 97fe8054
 ]
 dynamic = ["version"]
 
