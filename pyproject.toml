--- conflicted
+++ resolved
@@ -40,11 +40,7 @@
 thermoelastic2d = ["cvxopt == 1.3.2", "mmapy == 0.3.0"]
 all = [
     # All dependencies above
-<<<<<<< HEAD
-    "engibench[airfoil2d,beams2d,electronics]"
-=======
-    "engibench[airfoil2d,beams2d,thermoelastic2d]"
->>>>>>> d8f3a655
+    "engibench[airfoil2d,beams2d,thermoelastic2d,electronics]"
 ]
 
 doc = [
